{
  "name": "replay",
  "description": "When API testing slows you down: record and replay HTTP responses like a boss",
  "version": "1.7.0",
  "author": "Assaf Arkin <assaf@labnotes.org> (http://labnotes.org/)",
  "keywords": [
    "test",
    "testing",
    "mock",
    "stub",
    "http",
    "replay",
    "vcr",
    "api"
  ],
  "main": "./lib/replay",
  "directories": {
    "doc": "./doc",
    "lib": "./lib"
  },
  "scripts": {
    "build": "coffee --bare --compile --lint --output lib/replay src/replay/*.coffee",
    "prepublish": "coffee --bare --compile --lint --output lib/replay src/replay/*.coffee",
    "postpublish": "rm -rf lib",
    "test": "./node_modules/.bin/mocha"
  },
  "dependencies": {
    "js-string-escape": "~1.0.0"
  },
  "devDependencies": {
<<<<<<< HEAD
    "coffee-script": "1.6.2",
    "express": "~3.2.2",
    "mocha": "~1.9.0",
    "async": "~0.2.8",
    "request": "~2.21.0"
=======
    "coffee-script":  "~1.6.2",
    "express":        "~3.4.0",
    "mocha":          "~1.13.0",
    "async":          "~0.2.9",
    "request":        "~2.27.0"
>>>>>>> 8b3daf48
  },
  "repository": {
    "type": "git",
    "url": "https://github.com/assaf/node-replay"
  },
  "bugs": {
    "url": "https://github.com/assaf/node-replay/issues"
  },
  "licenses": [
    {
      "type": "MIT",
      "url": "https://github.com/assaf/node-replay/blob/master/MIT-LICENSE"
    }
  ]
}<|MERGE_RESOLUTION|>--- conflicted
+++ resolved
@@ -28,19 +28,11 @@
     "js-string-escape": "~1.0.0"
   },
   "devDependencies": {
-<<<<<<< HEAD
-    "coffee-script": "1.6.2",
-    "express": "~3.2.2",
-    "mocha": "~1.9.0",
-    "async": "~0.2.8",
-    "request": "~2.21.0"
-=======
     "coffee-script":  "~1.6.2",
     "express":        "~3.4.0",
     "mocha":          "~1.13.0",
     "async":          "~0.2.9",
     "request":        "~2.27.0"
->>>>>>> 8b3daf48
   },
   "repository": {
     "type": "git",
