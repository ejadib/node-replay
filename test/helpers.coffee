# NOTES:
# All requests using a hostname are routed to 127.0.0.1
# Port 3004 has a live server, see below for paths and responses
# Port 3002 has no server, connections will be refused
# Port 3443 has a live https server


DNS     = require("dns")
Express = require("express")
Replay  = require("../lib/replay")
File    = require("fs")
Async   = require("async")


HTTP_PORT     = 3004
HTTPS_PORT    = 3443
INACTIVE_PORT = 3002


# Directory to load fixtures from.
Replay.fixtures = "#{__dirname}/fixtures"

Replay.silent = true


# Redirect HTTP requests to pass-through domain
original_lookup = DNS.lookup
DNS.lookup = (domain, callback)->
  if domain == "pass-through"
    callback null, "127.0.0.1", 4
  else
    original_lookup domain, callback


# Serve pages from localhost.
server = Express.createServer()
server.use Express.bodyParser()
# Success page.
server.get "/", (req, res)->
  res.send "Success!"
# Success POST with json
server.post "/", (req, res)->
  res.send "Success!"
# Not found
server.get "/404", (req, res)->
  res.send 404, "Not found"
# Internal error
server.get "/500", (req, res)->
  res.send 500, "Boom!"
# Multiple set-cookie headers
server.get "/set-cookie", (req, res)->
  res.cookie "c1", "v1"
  res.cookie "c2", "v2"
  res.send 200


# SSL Server
ssl_server = Express.createServer(
  key:  File.readFileSync("#{__dirname}/ssl/privatekey.pem")
  cert: File.readFileSync("#{__dirname}/ssl/certificate.pem")
)
ssl_server.use Express.bodyParser()
# Success page.
ssl_server.get "/", (req, res)->
  res.send "Success!"
# Not found
ssl_server.get "/404", (req, res)->
  res.send 404, "Not found"
# Internal error
ssl_server.get "/500", (req, res)->
  res.send 500, "Boom!"


# Setup environment for running tests.
setup = (callback)->
  Async.parallel [
    (done)->
      server.listen HTTP_PORT, done
    (done)->
      ssl_server.listen HTTPS_PORT, done
  ], callback

<<<<<<< HEAD

module.exports =
  assert:         require("assert")
  setup:          setup
  HTTP:           require("http")
  HTTPS:          require("https")
  HTTP_PORT:      HTTP_PORT
  HTTPS_PORT:     HTTPS_PORT
  INACTIVE_PORT:  INACTIVE_PORT
  Replay:         Replay
=======
  return

  if server._connected
    callback null
    return
  server.on "listening", callback
  unless server._connecting
    server._connecting = true
    server.listen 3001, ->
      server._connected = true


exports.assert = require("assert")
exports.setup  = setup
exports.HTTP   = require("http")
exports.HTTPS  = require("https")
exports.Replay = Replay
>>>>>>> 18ff3ced
<|MERGE_RESOLUTION|>--- conflicted
+++ resolved
@@ -80,8 +80,6 @@
       ssl_server.listen HTTPS_PORT, done
   ], callback
 
-<<<<<<< HEAD
-
 module.exports =
   assert:         require("assert")
   setup:          setup
@@ -91,22 +89,3 @@
   HTTPS_PORT:     HTTPS_PORT
   INACTIVE_PORT:  INACTIVE_PORT
   Replay:         Replay
-=======
-  return
-
-  if server._connected
-    callback null
-    return
-  server.on "listening", callback
-  unless server._connecting
-    server._connecting = true
-    server.listen 3001, ->
-      server._connected = true
-
-
-exports.assert = require("assert")
-exports.setup  = setup
-exports.HTTP   = require("http")
-exports.HTTPS  = require("https")
-exports.Replay = Replay
->>>>>>> 18ff3ced
